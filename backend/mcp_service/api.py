"""
MCP (Model Context Protocol) API module

This module handles MCP server discovery and configuration management.

Architecture:
1. Registry API (https://registry.smithery.ai) - For discovering MCP servers and getting metadata
2. Server API (https://server.smithery.ai) - For actually connecting to and using MCP servers

The flow:
1. Browse available MCP servers from the registry (this module)
2. Configure MCP servers with credentials and save to agent's configured_mcps
3. When agent runs, it connects to MCP servers using:
   https://server.smithery.ai/{qualifiedName}/mcp?config={base64_encoded_config}&api_key={smithery_api_key}
"""

from fastapi import APIRouter, HTTPException, Depends, Query
from typing import List, Optional, Dict, Any
from pydantic import BaseModel, validator, HttpUrl
import httpx
import os
from urllib.parse import quote
from utils.logger import logger
from utils.auth_utils import get_current_user_id_from_jwt
from mcp_service.mcp_custom import discover_custom_tools
from collections import OrderedDict

router = APIRouter()

# Smithery API configuration
SMITHERY_API_BASE_URL = "https://registry.smithery.ai"
SMITHERY_SERVER_BASE_URL = "https://server.smithery.ai" 
SMITHERY_API_KEY = os.getenv("SMITHERY_API_KEY")


class MCPServer(BaseModel):
    """Represents an MCP server from Smithery"""
    qualifiedName: str
    displayName: str
    description: str
    createdAt: str
    useCount: int  # Changed from str to int
    homepage: str
    # These fields are only available in the detail endpoint
    iconUrl: Optional[str] = None
    isDeployed: Optional[bool] = None
    connections: Optional[List[Dict[str, Any]]] = None
    tools: Optional[List[Dict[str, Any]]] = None
    security: Optional[Dict[str, Any]] = None

class MCPServerListResponse(BaseModel):
    """Response model for MCP server list"""
    servers: List[MCPServer]
    pagination: Dict[str, int]

class MCPServerDetailResponse(BaseModel):
    """Response model for detailed MCP server information"""
    qualifiedName: str
    displayName: str
    iconUrl: Optional[str] = None
    deploymentUrl: Optional[str] = None
    connections: List[Dict[str, Any]]
    security: Optional[Dict[str, Any]] = None
    tools: Optional[List[Dict[str, Any]]] = None

class PopularServersResponse(BaseModel):
    """Response model for popular servers with categorization"""
    success: bool
    servers: List[Dict[str, Any]]
    categorized: Dict[str, List[Dict[str, Any]]]
    total: int
    categoryCount: int
    pagination: Dict[str, int]

class CustomMCPConnectionRequest(BaseModel):
    """Request model for connecting to a custom MCP server"""
    url: str
    config: Optional[Dict[str, Any]] = {}
    
    @validator('url')
    def validate_smithery_url(cls, v):
        """Validate that the URL is a Smithery server URL"""
        if not v.startswith('https://server.smithery.ai/'):
            raise ValueError('URL must be a Smithery server URL starting with https://server.smithery.ai/')
        return v

class CustomMCPConnectionResponse(BaseModel):
    """Response model for custom MCP connection"""
    success: bool
    qualifiedName: str
    displayName: str
    tools: list[Dict[str, Any]]
    config: Dict[str, Any]
    url: str
    message: str

@router.get("/mcp/servers", response_model=MCPServerListResponse)
async def list_mcp_servers(
    q: Optional[str] = Query(None, description="Search query for semantic search"),
    page: int = Query(1, ge=1, description="Page number"),
    pageSize: int = Query(20, ge=1, le=100, description="Items per page"),
    user_id: str = Depends(get_current_user_id_from_jwt)
):
    """
    List available MCP servers from Smithery.
    
    Query parameters:
    - q: Search query (semantic search)
    - page: Page number (default: 1)
    - pageSize: Number of items per page (default: 20, max: 100)
    
    Example queries:
    - "machine learning" - semantic search
    - "owner:smithery-ai" - filter by owner
    - "repo:fetch" - filter by repository
    - "is:deployed" - only deployed servers
    - "is:verified" - only verified servers
    """
    logger.info(f"Fetching MCP servers from Smithery for user {user_id} with query: {q}")
    
    try:
        async with httpx.AsyncClient() as client:
            headers = {
                "Accept": "application/json",
                "User-Agent": "Suna-MCP-Integration/1.0"
            }
            
            # Add API key if available
            if SMITHERY_API_KEY:
                headers["Authorization"] = f"Bearer {SMITHERY_API_KEY}"
                logger.debug("Using Smithery API key for authentication")
            else:
                logger.warning("No Smithery API key found in environment variables")
            
            params = {
                "page": page,
                "pageSize": pageSize
            }
            
            if q:
                params["q"] = q
            
            response = await client.get(
                f"{SMITHERY_API_BASE_URL}/servers",
                headers=headers,
                params=params,
                timeout=30.0
            )
            
            if response.status_code == 401:
                logger.warning("Smithery API authentication failed. API key may be required.")
                # Continue without auth - public servers should still be accessible
            
            response.raise_for_status()
            data = response.json()
            
            logger.info(f"Successfully fetched {len(data.get('servers', []))} MCP servers")
            return MCPServerListResponse(**data)
            
    except httpx.HTTPStatusError as e:
        logger.error(f"HTTP error fetching MCP servers: {e.response.status_code} - {e.response.text}")
        raise HTTPException(
            status_code=e.response.status_code,
            detail=f"Failed to fetch MCP servers from Smithery: {e.response.text}"
        )
    except Exception as e:
        logger.error(f"Error fetching MCP servers: {str(e)}")
        raise HTTPException(
            status_code=500,
            detail=f"Failed to fetch MCP servers: {str(e)}"
        )

@router.get("/mcp/servers/{qualified_name:path}", response_model=MCPServerDetailResponse)
async def get_mcp_server_details(
    qualified_name: str,
    user_id: str = Depends(get_current_user_id_from_jwt)
):
    """
    Get detailed information about a specific MCP server.
    
    Parameters:
    - qualified_name: The unique identifier for the server (e.g., "exa", "@smithery-ai/github")
    """
    logger.info(f"Fetching details for MCP server: {qualified_name} for user {user_id}")
    
    try:
        async with httpx.AsyncClient() as client:
            headers = {
                "Accept": "application/json",
                "User-Agent": "Suna-MCP-Integration/1.0"
            }
            
            # Add API key if available
            if SMITHERY_API_KEY:
                headers["Authorization"] = f"Bearer {SMITHERY_API_KEY}"
            
            # URL encode the qualified name only if it contains special characters
            if '@' in qualified_name or '/' in qualified_name:
                encoded_name = quote(qualified_name, safe='')
            else:
                # Don't encode simple names like "exa"
                encoded_name = qualified_name
            
            url = f"{SMITHERY_API_BASE_URL}/servers/{encoded_name}"
            logger.debug(f"Requesting MCP server details from: {url}")
            
            response = await client.get(
                url,  # Use registry API for metadata
                headers=headers,
                timeout=30.0
            )
            
            logger.debug(f"Response status: {response.status_code}")
            
            response.raise_for_status()
            data = response.json()
            
            logger.info(f"Successfully fetched details for MCP server: {qualified_name}")
            logger.debug(f"Response data keys: {list(data.keys()) if isinstance(data, dict) else 'not a dict'}")
            
            return MCPServerDetailResponse(**data)
            
    except httpx.HTTPStatusError as e:
        if e.response.status_code == 404:
            logger.error(f"Server not found. Response: {e.response.text}")
            raise HTTPException(status_code=404, detail=f"MCP server '{qualified_name}' not found")
        
        logger.error(f"HTTP error fetching MCP server details: {e.response.status_code} - {e.response.text}")
        raise HTTPException(
            status_code=e.response.status_code,
            detail=f"Failed to fetch MCP server details: {e.response.text}"
        )
    except Exception as e:
        logger.error(f"Error fetching MCP server details: {str(e)}")
        raise HTTPException(
            status_code=500,
            detail=f"Failed to fetch MCP server details: {str(e)}"
        )

<<<<<<< HEAD
@router.get("/mcp/popular-servers/v2", response_model=PopularServersV2Response)
async def get_popular_mcp_servers_v2(
=======
@router.get("/mcp/popular-servers", response_model=PopularServersResponse)
async def get_popular_mcp_servers(
>>>>>>> 75dc15f9
    page: int = Query(1, ge=1, description="Page number"),
    pageSize: int = Query(100, ge=1, le=200, description="Items per page (max 500 for comprehensive categorization)"),
    user_id: str = Depends(get_current_user_id_from_jwt)
):
    """
    Get a comprehensive categorized list of popular MCP servers from Smithery Registry.
    
    Returns servers grouped by category with proper metadata and usage statistics.
    This endpoint fetches real data from the Smithery registry API and categorizes it.
    
    Query parameters:
    - page: Page number (default: 1)
    - pageSize: Number of items per page (default: 200, max: 500)
    """
    logger.info(f"Fetching  popular MCP servers for user {user_id}")
    
    try:
        async with httpx.AsyncClient() as client:
            headers = {
                "Accept": "application/json",
                "User-Agent": "Suna-MCP-Integration/1.0"
            }
            
            # Add API key if available
            if SMITHERY_API_KEY:
                headers["Authorization"] = f"Bearer {SMITHERY_API_KEY}"
                logger.debug("Using Smithery API key for authentication")
            else:
                logger.warning("No Smithery API key found in environment variables")
            
            # Use provided pagination parameters
            params = {
                "page": page,
                "pageSize": pageSize
            }
            
            response = await client.get(
                f"{SMITHERY_API_BASE_URL}/servers",
                headers=headers,
                params=params,
                timeout=30.0
            )
            
            if response.status_code != 200:
                logger.error(f"Failed to fetch MCP servers: {response.status_code} - {response.text}")
                return PopularServersResponse(
                    success=False,
                    servers=[],
                    categorized={},
                    total=0,
                    categoryCount=0,
                    pagination={"currentPage": page, "pageSize": pageSize, "totalPages": 0, "totalCount": 0}
                )
            
            data = response.json()
            servers = data.get("servers", [])
            pagination_data = data.get("pagination", {})
            
            # Category mappings based on server types and names
            category_mappings = {
                # AI & Search
                "exa": "AI & Search",
                "perplexity": "AI & Search", 
                "openai": "AI & Search",
                "anthropic": "AI & Search",
                "duckduckgo": "AI & Search",
                "brave": "AI & Search",
                "google": "AI & Search",
                "search": "AI & Search",
                
                # Development & Version Control
                "github": "Development & Version Control",
                "gitlab": "Development & Version Control",
                "bitbucket": "Development & Version Control",
                "git": "Development & Version Control",
                
                # Communication & Collaboration
                "slack": "Communication & Collaboration",
                "discord": "Communication & Collaboration",
                "teams": "Communication & Collaboration",
                "zoom": "Communication & Collaboration",
                "telegram": "Communication & Collaboration",
                
                # Project Management
                "linear": "Project Management",
                "jira": "Project Management",
                "asana": "Project Management",
                "notion": "Project Management",
                "trello": "Project Management",
                "monday": "Project Management",
                "clickup": "Project Management",
                
                # Data & Analytics
                "postgres": "Data & Analytics",
                "mysql": "Data & Analytics",
                "mongodb": "Data & Analytics",
                "bigquery": "Data & Analytics",
                "snowflake": "Data & Analytics",
                "sqlite": "Data & Analytics",
                "redis": "Data & Analytics",
                "database": "Data & Analytics",
                
                # Cloud & Infrastructure
                "aws": "Cloud & Infrastructure",
                "gcp": "Cloud & Infrastructure",
                "azure": "Cloud & Infrastructure",
                "vercel": "Cloud & Infrastructure",
                "netlify": "Cloud & Infrastructure",
                "cloudflare": "Cloud & Infrastructure",
                "docker": "Cloud & Infrastructure",
                
                # File Storage
                "gdrive": "File Storage",
                "google-drive": "File Storage",
                "dropbox": "File Storage",
                "box": "File Storage",
                "onedrive": "File Storage",
                "s3": "File Storage",
                "drive": "File Storage",
                
                # Customer Support
                "zendesk": "Customer Support",
                "intercom": "Customer Support",
                "freshdesk": "Customer Support",
                "helpscout": "Customer Support",
                
                # Marketing & Sales
                "hubspot": "Marketing & Sales",
                "salesforce": "Marketing & Sales",
                "mailchimp": "Marketing & Sales",
                "sendgrid": "Marketing & Sales",
                
                # Finance
                "stripe": "Finance",
                "quickbooks": "Finance",
                "xero": "Finance",
                "plaid": "Finance",
                
                # Automation & Productivity
                "playwright": "Automation & Productivity",
                "puppeteer": "Automation & Productivity",
                "selenium": "Automation & Productivity",
                "desktop-commander": "Automation & Productivity",
                "sequential-thinking": "Automation & Productivity",
                "automation": "Automation & Productivity",
                
                # Utilities
                "filesystem": "Utilities",
                "memory": "Utilities",
                "fetch": "Utilities",
                "time": "Utilities",
                "weather": "Utilities",
                "currency": "Utilities",
                "file": "Utilities",
            }
            
            # Categorize servers
            categorized_servers = {}
            
            for server in servers:
                qualified_name = server.get("qualifiedName", "")
                display_name = server.get("displayName", server.get("name", "Unknown"))
                description = server.get("description", "")
                
                # Determine category based on qualified name and description
                category = "Other"
                qualified_lower = qualified_name.lower()
                description_lower = description.lower()
                
                # Check qualified name first (most reliable)
                for key, cat in category_mappings.items():
                    if key in qualified_lower:
                        category = cat
                        break
                
                # If no match found, check description for category hints
                if category == "Other":
                    for key, cat in category_mappings.items():
                        if key in description_lower:
                            category = cat
                            break
                
                if category not in categorized_servers:
                    categorized_servers[category] = []
                
                categorized_servers[category].append({
                    "name": display_name,
                    "qualifiedName": qualified_name,
                    "description": description,
                    "iconUrl": server.get("iconUrl"),
                    "homepage": server.get("homepage"),
                    "useCount": server.get("useCount", 0),
                    "createdAt": server.get("createdAt"),
                    "isDeployed": server.get("isDeployed", False)
                })
            
            # Sort categories and servers within each category
            sorted_categories = OrderedDict()
            
            # Define priority order for categories
            priority_categories = [
                "AI & Search",
                "Development & Version Control", 
                "Automation & Productivity",
                "Communication & Collaboration",
                "Project Management",
                "Data & Analytics",
                "Cloud & Infrastructure",
                "File Storage",
                "Marketing & Sales",
                "Customer Support",
                "Finance",
                "Utilities",
                "Other"
            ]
            
            # Add categories in priority order
            for cat in priority_categories:
                if cat in categorized_servers:
                    sorted_categories[cat] = sorted(
                        categorized_servers[cat],
                        key=lambda x: (-x.get("useCount", 0), x["name"].lower())  # Sort by useCount desc, then name
                    )
            
            # Add any remaining categories
            for cat in sorted(categorized_servers.keys()):
                if cat not in sorted_categories:
                    sorted_categories[cat] = sorted(
                        categorized_servers[cat],
                        key=lambda x: (-x.get("useCount", 0), x["name"].lower())
                    )
            
            logger.info(f"Successfully categorized {len(servers)} servers into {len(sorted_categories)} categories")
            
            return PopularServersResponse(
                success=True,
                servers=servers,
                categorized=sorted_categories,
                total=pagination_data.get("totalCount", len(servers)),
                categoryCount=len(sorted_categories),
                pagination={
                    "currentPage": pagination_data.get("currentPage", page),
                    "pageSize": pagination_data.get("pageSize", pageSize),
                    "totalPages": pagination_data.get("totalPages", 1),
                    "totalCount": pagination_data.get("totalCount", len(servers))
                }
            )
            
    except Exception as e:
        logger.error(f"Error fetching  popular MCP servers: {str(e)}")
        return PopularServersResponse(
            success=False,
            servers=[],
            categorized={},
            total=0,
            categoryCount=0,
            pagination={"currentPage": page, "pageSize": pageSize, "totalPages": 0, "totalCount": 0}
        ) 
    

class CustomMCPDiscoverRequest(BaseModel):
    type: str
    config: Dict[str, Any]

@router.post("/mcp/discover-custom-tools")
async def discover_custom_mcp_tools(request: CustomMCPDiscoverRequest):
    try:
        return await discover_custom_tools(request.type, request.config)
    except HTTPException:
        raise
    except Exception as e:
        logger.error(f"Error discovering custom MCP tools: {e}")
        raise HTTPException(status_code=500, detail=str(e))<|MERGE_RESOLUTION|>--- conflicted
+++ resolved
@@ -237,13 +237,8 @@
             detail=f"Failed to fetch MCP server details: {str(e)}"
         )
 
-<<<<<<< HEAD
-@router.get("/mcp/popular-servers/v2", response_model=PopularServersV2Response)
-async def get_popular_mcp_servers_v2(
-=======
 @router.get("/mcp/popular-servers", response_model=PopularServersResponse)
 async def get_popular_mcp_servers(
->>>>>>> 75dc15f9
     page: int = Query(1, ge=1, description="Page number"),
     pageSize: int = Query(100, ge=1, le=200, description="Items per page (max 500 for comprehensive categorization)"),
     user_id: str = Depends(get_current_user_id_from_jwt)
