--- conflicted
+++ resolved
@@ -183,55 +183,6 @@
 
     console.log('Raw project data from database:', data);
 
-<<<<<<< HEAD
-    // If project has a sandbox, ensure it's started
-    if (data.sandbox?.id) {
-      // Fire off sandbox activation without blocking
-      const ensureSandboxActive = async () => {
-        try {
-          const {
-            data: { session },
-          } = await supabase.auth.getSession();
-
-          // For public projects, we don't need authentication
-          const headers: Record<string, string> = {
-            'Content-Type': 'application/json',
-          };
-
-          if (session?.access_token) {
-            headers['Authorization'] = `Bearer ${session.access_token}`;
-          }
-
-          console.log(`Ensuring sandbox is active for project ${projectId}...`);
-          const response = await fetch(
-            `${API_URL}/project/${projectId}/sandbox/ensure-active`,
-            {
-              method: 'POST',
-              headers,
-            },
-          );
-
-          if (!response.ok) {
-            const errorText = await response
-              .text()
-              .catch(() => 'No error details available');
-            console.warn(
-              `Failed to ensure sandbox is active: ${response.status} ${response.statusText}`,
-              errorText,
-            );
-          } else {
-            console.log('Sandbox activation successful');
-          }
-        } catch (sandboxError) {
-          console.warn('Failed to ensure sandbox is active:', sandboxError);
-        }
-      };
-
-      // Start the sandbox activation without awaiting
-      ensureSandboxActive();
-    }
-
-=======
     // // If project has a sandbox, ensure it's started
     // if (data.sandbox?.id) {
     //   // Fire off sandbox activation without blocking
@@ -279,7 +230,6 @@
     //   ensureSandboxActive();
     // }
 
->>>>>>> b1582abb
     // Map database fields to our Project type
     const mappedProject: Project = {
       id: data.project_id,
@@ -909,8 +859,6 @@
             return;
           }
 
-<<<<<<< HEAD
-=======
           // Check for error status messages
           try {
             const jsonData = JSON.parse(rawData);
@@ -927,7 +875,6 @@
             // Not JSON or invalid JSON, continue with normal processing
           }
 
->>>>>>> b1582abb
           // Check for "Agent run not found" error
           if (
             rawData.includes('Agent run') &&
